--- conflicted
+++ resolved
@@ -1390,6 +1390,116 @@
         except TypeError:
             font = ImageFont.load_default()
         return font
+
+
+class IconAnnotator(BaseAnnotator):
+    """
+    A class for drawing an icon on an image, using provided detections.
+    """
+
+    def __init__(
+        self,
+        icon_path: str,
+        position: Position = Position.TOP_CENTER,
+        icon_scale: float = 0.2,
+        color: Union[Color, ColorPalette] = ColorPalette.default(),
+        color_lookup: ColorLookup = ColorLookup.CLASS,
+    ):
+        """
+        Args:
+            icon_path (str): path of the icon in png format.
+            position (Position): The position of the icon. Defaults to
+                `TOP_CENTER`.
+            icon_scale (float): Represents the fraction of the original icon size to
+              be displayed, with a default value of 0.2
+              (equivalent to 20% of the original size).
+            color (Union[Color, ColorPalette]): The color to draw the trace, can be
+                a single color or a color palette.
+            color_lookup (str): Strategy for mapping colors to annotations.
+                Options are `INDEX`, `CLASS`, `TRACE`.
+        """
+        self.color: Union[Color, ColorPalette] = color
+        self.color_lookup: ColorLookup = color_lookup
+        self.position = position
+        icon = cv2.imread(icon_path, cv2.IMREAD_UNCHANGED)
+        if icon is None:
+            raise FileNotFoundError(
+                f"Error: Couldn't load the icon image from {icon_path}"
+            )
+
+        resized_icon_h, resized_icon_w = (
+            int(icon.shape[0] * icon_scale),
+            int(icon.shape[1] * icon_scale),
+        )
+        self.icon = cv2.resize(
+            icon, (resized_icon_h, resized_icon_w), interpolation=cv2.INTER_AREA
+        )
+
+    def annotate(
+        self,
+        scene: np.ndarray,
+        detections: Detections,
+        custom_color_lookup: Optional[np.ndarray] = None,
+    ) -> np.ndarray:
+        """
+        Annotates the given scene with icons based on the provided detections.
+        Args:
+            scene (np.ndarray): The image where bounding boxes will be drawn.
+            detections (Detections): Object detections to annotate.
+            custom_color_lookup (Optional[np.ndarray]): Custom color lookup array.
+                Allows to override the default color mapping strategy.
+        Returns:
+            np.ndarray: The annotated image.
+        Example:
+            ```python
+            >>> import supervision as sv
+            >>> image = ...
+            >>> detections = sv.Detections(...)
+            >>> icon_annotator = sv.IconAnnotator(icon_path='<PATH_TO_ICON>')
+            >>> annotated_frame = icon_annotator.annotate(
+            ...     scene=image.copy(),
+            ...     detections=detections
+            ... )
+            ```
+        """
+        icon_h, icon_w = self.icon.shape[:2]
+
+        xy = detections.get_anchors_coordinates(anchor=self.position)
+        for detection_idx in range(len(detections)):
+            color = resolve_color(
+                color=self.color,
+                detections=detections,
+                detection_idx=detection_idx,
+                color_lookup=(
+                    self.color_lookup
+                    if custom_color_lookup is None
+                    else custom_color_lookup
+                ),
+            )
+            color_in_bgra = list(color.as_bgr()) + [1]
+            colored_icon = np.ones_like(self.icon) * color_in_bgra
+
+            # The current positions of the anchors don't account for annotations that
+            # have mass. This visually centers the anchor, given the size of the icon
+            x_offset = 0
+            if self.position in [
+                Position.TOP_CENTER,
+                Position.CENTER,
+                Position.BOTTOM_CENTER,
+            ]:
+                x_offset = icon_w / 2
+
+            x, y = (
+                int(xy[detection_idx, 0] - x_offset),
+                int(xy[detection_idx, 1]),
+            )
+
+            alpha_channel = self.icon[:, :, 3]
+            # Apply alpha blending to paste the icon onto the larger image
+            scene[y : y + icon_h, x : x + icon_w][alpha_channel != 0] = colored_icon[
+                :, :, :3
+            ][alpha_channel != 0]
+        return scene
 
 
 class BlurAnnotator(BaseAnnotator):
@@ -2140,121 +2250,13 @@
                 raise ValueError("All values in custom_values must be between 0 and 1.")
 
 
-<<<<<<< HEAD
-class IconAnnotator(BaseAnnotator):
-    """
-    A class for drawing an icon on an image, using provided detections.
-=======
 class CropAnnotator(BaseAnnotator):
     """
     A class for drawing scaled up crops of detections on the scene.
->>>>>>> 822dd4d5
     """
 
     def __init__(
         self,
-<<<<<<< HEAD
-        icon_path: str,
-        position: Position = Position.TOP_CENTER,
-        icon_scale: float = 0.2,
-        color: Union[Color, ColorPalette] = ColorPalette.default(),
-        color_lookup: ColorLookup = ColorLookup.CLASS,
-    ):
-        """
-        Args:
-            icon_path (str): path of the icon in png format.
-            position (Position): The position of the icon. Defaults to
-                `TOP_CENTER`.
-            icon_scale (float): Represents the fraction of the original icon size to
-              be displayed, with a default value of 0.2
-              (equivalent to 20% of the original size).
-            color (Union[Color, ColorPalette]): The color to draw the trace, can be
-                a single color or a color palette.
-            color_lookup (str): Strategy for mapping colors to annotations.
-                Options are `INDEX`, `CLASS`, `TRACE`.
-        """
-        self.color: Union[Color, ColorPalette] = color
-        self.color_lookup: ColorLookup = color_lookup
-        self.position = position
-        icon = cv2.imread(icon_path, cv2.IMREAD_UNCHANGED)
-        if icon is None:
-            raise FileNotFoundError(
-                f"Error: Couldn't load the icon image from {icon_path}"
-            )
-
-        resized_icon_h, resized_icon_w = (
-            int(icon.shape[0] * icon_scale),
-            int(icon.shape[1] * icon_scale),
-        )
-        self.icon = cv2.resize(
-            icon, (resized_icon_h, resized_icon_w), interpolation=cv2.INTER_AREA
-        )
-
-    def annotate(
-        self,
-        scene: np.ndarray,
-        detections: Detections,
-        custom_color_lookup: Optional[np.ndarray] = None,
-    ) -> np.ndarray:
-        """
-        Annotates the given scene with icons based on the provided detections.
-        Args:
-            scene (np.ndarray): The image where bounding boxes will be drawn.
-            detections (Detections): Object detections to annotate.
-            custom_color_lookup (Optional[np.ndarray]): Custom color lookup array.
-                Allows to override the default color mapping strategy.
-        Returns:
-            np.ndarray: The annotated image.
-        Example:
-            ```python
-            >>> import supervision as sv
-            >>> image = ...
-            >>> detections = sv.Detections(...)
-            >>> icon_annotator = sv.IconAnnotator(icon_path='<PATH_TO_ICON>')
-            >>> annotated_frame = icon_annotator.annotate(
-            ...     scene=image.copy(),
-            ...     detections=detections
-            ... )
-            ```
-        """
-        icon_h, icon_w = self.icon.shape[:2]
-
-        xy = detections.get_anchors_coordinates(anchor=self.position)
-        for detection_idx in range(len(detections)):
-            color = resolve_color(
-                color=self.color,
-                detections=detections,
-                detection_idx=detection_idx,
-                color_lookup=(
-                    self.color_lookup
-                    if custom_color_lookup is None
-                    else custom_color_lookup
-                ),
-            )
-            color_in_bgra = list(color.as_bgr()) + [1]
-            colored_icon = np.ones_like(self.icon) * color_in_bgra
-
-            # The current positions of the anchors don't account for annotations that
-            # have mass. This visually centers the anchor, given the size of the icon
-            x_offset = 0
-            if self.position in [
-                Position.TOP_CENTER,
-                Position.CENTER,
-                Position.BOTTOM_CENTER,
-            ]:
-                x_offset = icon_w / 2
-
-            x, y = (
-                int(xy[detection_idx, 0] - x_offset),
-                int(xy[detection_idx, 1]),
-            )
-
-            alpha_channel = self.icon[:, :, 3]
-            # Apply alpha blending to paste the icon onto the larger image
-            scene[y : y + icon_h, x : x + icon_w][alpha_channel != 0] = colored_icon[
-                :, :, :3
-            ][alpha_channel != 0]
-=======
         position: Position = Position.TOP_CENTER,
         scale_factor: float = 2.0,
         border_color: Union[Color, ColorPalette] = ColorPalette.DEFAULT,
@@ -2471,5 +2473,4 @@
                 colored_mask[mask] = scene[mask]
 
         np.copyto(scene, colored_mask)
->>>>>>> 822dd4d5
         return scene