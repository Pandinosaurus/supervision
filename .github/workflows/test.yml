name: Test WorkFlow

on:
  pull_request:
    branches: [main, develop]

jobs:
  build-dev-test:
    runs-on: ubuntu-latest
    strategy:
      matrix:
        python-version: ["3.8", "3.9", "3.10", "3.11", "3.12"]
    steps:
      - name: 🛎️ Checkout
        uses: actions/checkout@v4
      - name: 🐍 Set up Python ${{ matrix.python-version }}
<<<<<<< HEAD
        uses: actions/setup-python@v4
=======
        uses: actions/setup-python@v5
        # id based on python version
        id: python-setup
>>>>>>> 2f6195ad
        with:
          python-version: ${{ matrix.python-version }}
          check-latest: true

      - name: 📦 Install dependencies
        run: |
          python -m pip install --upgrade pip
          pip install .
          pip install pytest

      - name: 🧪 Test
        run: "python -m pytest ./test"<|MERGE_RESOLUTION|>--- conflicted
+++ resolved
@@ -14,13 +14,7 @@
       - name: 🛎️ Checkout
         uses: actions/checkout@v4
       - name: 🐍 Set up Python ${{ matrix.python-version }}
-<<<<<<< HEAD
-        uses: actions/setup-python@v4
-=======
         uses: actions/setup-python@v5
-        # id based on python version
-        id: python-setup
->>>>>>> 2f6195ad
         with:
           python-version: ${{ matrix.python-version }}
           check-latest: true
